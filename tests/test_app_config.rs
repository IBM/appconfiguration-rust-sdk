--- conflicted
+++ resolved
@@ -16,12 +16,7 @@
 use rstest::*;
 
 use appconfiguration_rust_sdk::{
-<<<<<<< HEAD
-    AppConfigurationClient, AppConfigurationClientIBMCloud, AttrValue, Entity, Feature, Property,
-    Value,
-=======
-    AppConfigurationClient, Entity, Feature, Property, Value,
->>>>>>> 6a37a8d3
+    AppConfigurationClient, AppConfigurationClientIBMCloud, Entity, Feature, Property, Value,
 };
 use std::collections::HashMap;
 use std::env;
