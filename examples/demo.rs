// (C) Copyright IBM Corp. 2024.
//
// Licensed under the Apache License, Version 2.0 (the "License");
// you may not use this file except in compliance with the License.
// You may obtain a copy of the License at
//
//      http://www.apache.org/licenses/LICENSE-2.0
//
// Unless required by applicable law or agreed to in writing, software
// distributed under the License is distributed on an "AS IS" BASIS,
// WITHOUT WARRANTIES OR CONDITIONS OF ANY KIND, either express or implied.
// See the License for the specific language governing permissions and
// limitations under the License.

use std::{collections::HashMap, env, thread, time::Duration};

use appconfiguration::{
    AppConfigurationClient, AppConfigurationClientIBMCloud, ConfigurationId, ConfigurationProvider,
    Entity, Feature, OfflineMode, Property, Value,
};
use dotenvy::dotenv;
use std::error::Error;

#[derive(Debug)]
struct CustomerEntity {
    id: String,
    city: String,
    radius: u32,
}

impl Entity for CustomerEntity {
    fn get_id(&self) -> String {
        self.id.clone()
    }

    fn get_attributes(&self) -> HashMap<String, Value> {
        HashMap::from_iter(vec![
            ("city".to_string(), Value::from(self.city.clone())),
            ("radius".to_string(), Value::from(self.radius as u64)),
        ])
    }
}

fn main() -> std::result::Result<(), Box<dyn Error>> {
    dotenv().ok();
    let region = env::var("REGION").expect("REGION should be set.");
    let guid = env::var("GUID").expect("GUID should be set.");
    let apikey = env::var("APIKEY").expect("APIKEY should be set.");
    let collection_id = env::var("COLLECTION_ID").expect("COLLECTION_ID should be set.");
    let environment_id = env::var("ENVIRONMENT_ID").expect("ENVIRONMENT_ID should be set.");
    let feature_id = env::var("FEATURE_ID").expect("FEATURE_ID should be set.");
    let property_id = env::var("PROPERTY_ID").expect("PROPERTY_ID should be set.");

    let configuration = ConfigurationId::new(guid, environment_id, collection_id);
<<<<<<< HEAD
    let client =
        AppConfigurationClientIBMCloud::new(&apikey, &region, configuration, OfflineMode::Fail)?;
    println!("Waiting to get online...");
    client.wait_until_online();
    println!(" DONE");
=======
    let client = AppConfigurationClientIBMCloud::new(
        &apikey,
        &region,
        configuration,
        OfflineMode::Fail,
        false,
    )?;
>>>>>>> 77745a87

    let entity = CustomerEntity {
        id: "user123".to_string(),
        city: "Bangalore".to_string(),
        radius: 60,
    };
    thread::sleep(Duration::from_secs(5));
    println!("The information is displayed every 5 seconds.");
    println!("Try changing the configuraiton in the App Configuration instances.");

    loop {
<<<<<<< HEAD
        println!("\n\nFEATURE FLAG OPERATIONS\n");
=======
>>>>>>> 77745a87
        match client.get_feature_proxy(&feature_id) {
            Ok(feature) => {
                println!("Feature name: {}", feature.get_name()?);
                let value = feature.get_value(&entity)?;
                println!("Is feature enabled: {}", feature.is_enabled()?);
                println!("Feature evaluated value is: {value:?}");
            }
            Err(error) => {
                println!("There was an error getting the Feature Flag. Error {error}",);
            }
        }
        match client.get_property_proxy(&property_id) {
            Ok(property) => {
                println!("Property name: {}", property.get_name()?);
                let value = property.get_value(&entity)?;
                println!("Property evaluated value is: {value:?}");
            }
            Err(error) => {
                println!("There was an error getting the Property. Error {error}",);
            }
        }

        thread::sleep(Duration::from_secs(5));
    }
}<|MERGE_RESOLUTION|>--- conflicted
+++ resolved
@@ -52,13 +52,6 @@
     let property_id = env::var("PROPERTY_ID").expect("PROPERTY_ID should be set.");
 
     let configuration = ConfigurationId::new(guid, environment_id, collection_id);
-<<<<<<< HEAD
-    let client =
-        AppConfigurationClientIBMCloud::new(&apikey, &region, configuration, OfflineMode::Fail)?;
-    println!("Waiting to get online...");
-    client.wait_until_online();
-    println!(" DONE");
-=======
     let client = AppConfigurationClientIBMCloud::new(
         &apikey,
         &region,
@@ -66,7 +59,9 @@
         OfflineMode::Fail,
         false,
     )?;
->>>>>>> 77745a87
+    println!("Waiting to get online...");
+    client.wait_until_online();
+    println!(" DONE");
 
     let entity = CustomerEntity {
         id: "user123".to_string(),
@@ -78,10 +73,6 @@
     println!("Try changing the configuraiton in the App Configuration instances.");
 
     loop {
-<<<<<<< HEAD
-        println!("\n\nFEATURE FLAG OPERATIONS\n");
-=======
->>>>>>> 77745a87
         match client.get_feature_proxy(&feature_id) {
             Ok(feature) => {
                 println!("Feature name: {}", feature.get_name()?);
