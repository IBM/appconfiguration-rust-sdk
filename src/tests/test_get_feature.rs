--- conflicted
+++ resolved
@@ -17,13 +17,8 @@
 use crate::models::Configuration;
 
 use crate::client::cache::ConfigurationSnapshot;
-<<<<<<< HEAD
-use crate::client::{AppConfigurationClient, AppConfigurationClientHttp};
-use crate::Value;
-=======
 use crate::client::AppConfigurationClient;
 use crate::{AppConfigurationOffline, Value};
->>>>>>> cf5b7cff
 use rstest::*;
 
 use super::client_enterprise;
@@ -31,36 +26,7 @@
 use crate::models::tests::configuration_unordered_segment_rules;
 
 #[rstest]
-<<<<<<< HEAD
-fn test_get_feature_persistence(
-    client_enterprise: AppConfigurationClientHttp,
-    configuration_feature1_enabled: Configuration,
-) {
-    let feature = client_enterprise.get_feature("f1").unwrap();
-
-    let entity = super::TrivialEntity {};
-    let feature_value1 = feature.get_value(&entity).unwrap();
-
-    // We simulate an update of the configuration:
-    let configuration_snapshot =
-        ConfigurationSnapshot::new("environment_id", configuration_feature1_enabled).unwrap();
-    *client_enterprise.latest_config_snapshot.lock().unwrap() = configuration_snapshot;
-    // The feature value should not have changed (as we did not retrieve it again)
-    let feature_value2 = feature.get_value(&entity).unwrap();
-    assert_eq!(feature_value2, feature_value1);
-
-    // Now we retrieve the feature again:
-    let feature = client_enterprise.get_feature("f1").unwrap();
-    // And expect the updated value
-    let feature_value3 = feature.get_value(&entity).unwrap();
-    assert_ne!(feature_value3, feature_value1);
-}
-
-#[rstest]
-fn test_get_feature_doesnt_exist(client_enterprise: AppConfigurationClientHttp) {
-=======
 fn test_get_feature_doesnt_exist(client_enterprise: Box<dyn AppConfigurationClient>) {
->>>>>>> cf5b7cff
     let feature = client_enterprise.get_feature("non-existing");
     assert!(feature.is_err());
     assert_eq!(
@@ -75,17 +41,7 @@
         ConfigurationSnapshot::new("environment_id", configuration_unordered_segment_rules)
             .unwrap();
 
-<<<<<<< HEAD
-    // Create the client
-    let (sender, _) = std::sync::mpsc::channel();
-
-    let client = AppConfigurationClientHttp {
-        latest_config_snapshot: Arc::new(Mutex::new(configuration_snapshot)),
-        _thread_terminator: sender,
-    };
-=======
     let client = AppConfigurationOffline { config_snapshot };
->>>>>>> cf5b7cff
 
     let entity = crate::tests::GenericEntity {
         id: "a2".into(),
