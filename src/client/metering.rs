// (C) Copyright IBM Corp. 2024.
//
// Licensed under the Apache License, Version 2.0 (the "License");
// you may not use this file except in compliance with the License.
// You may obtain a copy of the License at
//
//      http://www.apache.org/licenses/LICENSE-2.0
//
// Unless required by applicable law or agreed to in writing, software
// distributed under the License is distributed on an "AS IS" BASIS,
// WITHOUT WARRANTIES OR CONDITIONS OF ANY KIND, either express or implied.
// See the License for the specific language governing permissions and
// limitations under the License.
use crate::network::ServerClient;
use crate::utils::ThreadHandle;
use crate::ConfigurationId;
use chrono::Utc;
use std::sync::mpsc;

/// Starts periodic metering transmission to the server.
///
/// # Arguments
///
/// * `config_id` - The ConfigurationID to which all evaluations are associated to when reported to the server.
/// * `transmit_interval` - Time between transmissions to the server
/// * `server_client` - Used for push access to the server
///
/// # Return values
///
/// * MeteringThreadHandle<T> - Object representing the thread. Metrics will be sent as long as this object is alive.
/// * MeteringRecorder - Use this to record all evaluations, which will eventually be sent to the server.
pub(crate) fn start_metering<T: ServerClient>(
    config_id: ConfigurationId,
    transmit_interval: std::time::Duration,
    server_client: T,
) -> (MeteringThreadHandle, MeteringRecorder) {
    let (sender, receiver) = mpsc::channel();

    let thread = ThreadHandle::new(move |_terminator: mpsc::Receiver<()>| {
        let mut batcher = MeteringBatcher::new(transmit_interval, server_client, config_id);
        loop {
            let recv_result = receiver.recv_timeout(std::time::Duration::from_millis(100));
            match recv_result {
                // Actually received an event, sort it in using the batcher:
                Ok(event) => batcher.handle_event(event),
                // Hit the timeout, do nothing here, but give the batcher a chance to flush:
                Err(std::sync::mpsc::RecvTimeoutError::Timeout) => {}
                // All senders have been dropped, exit the thread:
                Err(std::sync::mpsc::RecvTimeoutError::Disconnected) => break,
            }
            batcher.maybe_flush();
        }
    });

    (
        MeteringThreadHandle {
            _thread_handle: thread,
        },
        MeteringRecorder {
            evaluation_event_sender: sender,
        },
    )
}

/// Allows recording of evaluation events.
/// Communicates with the MeteringThreadHandle, which leads to eventual transmission of recorded evaluations to the server.
pub(crate) struct MeteringRecorder {
    evaluation_event_sender: mpsc::Sender<EvaluationEvent>,
}

impl MeteringRecorder {
    /// Record the evaluation of a feature or property, for eventual transmission to the server.
    pub fn record_evaluation(
        &self,
        subject_id: SubjectId,
        entity_id: String,
        segment_id: Option<String>,
    ) -> crate::errors::Result<()> {
        self.evaluation_event_sender
            .send(EvaluationEvent::Feature(EvaluationEventData {
                subject_id: subject_id,
                entity_id: entity_id,
                segment_id: segment_id,
            }))
            .map_err(|_| crate::errors::Error::MeteringError {})
    }
}

pub(crate) struct MeteringThreadHandle {
    _thread_handle: crate::utils::ThreadHandle<()>,
}

#[derive(Hash, Eq, PartialEq, Clone, Debug)]
struct MeteringKey {
    feature_id: Option<String>,
    property_id: Option<String>,
    entity_id: String,
    segment_id: Option<String>,
}

pub(crate) enum SubjectId {
    Feature(String),
    Property(String),
}

pub(crate) struct EvaluationEventData {
    /// ID if the subject being evaluated. E.g. feature ID.
    pub subject_id: SubjectId,
    /// The ID of the Entity against which the subject was evaluated.
    pub entity_id: String,
    /// If applicable, the segment the subject was associated to during evaluation.
    pub segment_id: Option<String>,
}

pub(crate) enum EvaluationEvent {
    Feature(EvaluationEventData),
    Property(EvaluationEventData),
}

struct EvaluationMetadata {
    number_of_evaluations: u32,
    time_of_last_evaluation: chrono::DateTime<chrono::Utc>,
}

struct MeteringBatcher<T: ServerClient> {
    evaluations: std::collections::HashMap<MeteringKey, EvaluationMetadata>,
    last_flush: std::time::Instant,
    transmit_interval: std::time::Duration,
    server_client: T,
    config_id: ConfigurationId,
}

impl<T: ServerClient> MeteringBatcher<T> {
    fn new(transmit_interval: std::time::Duration, server_client: T, config_id: ConfigurationId) -> Self {
        Self {
            evaluations: std::collections::HashMap::new(),
            last_flush: std::time::Instant::now(),
            transmit_interval,
            server_client,
            config_id,
        }
    }

    fn handle_event(&mut self, event: EvaluationEvent) {
        let (feature_id, property_id, entity_id, segment_id) = match event {
            EvaluationEvent::Feature(data) => (
                match data.subject_id {
                    SubjectId::Feature(ref id) => Some(id.clone()),
                    _ => None,
                },
                None,
                data.entity_id,
                data.segment_id,
            ),
            EvaluationEvent::Property(data) => (
                None,
                match data.subject_id {
                    SubjectId::Property(ref id) => Some(id.clone()),
                    _ => None,
                },
                data.entity_id,
                data.segment_id,
            ),
        };
        let key = MeteringKey {
            feature_id: feature_id.clone(),
            property_id: property_id.clone(),
            entity_id: entity_id.clone(),
            segment_id: segment_id.clone(),
        };
        let now = chrono::Utc::now();
        self.evaluations
            .entry(key)
            .and_modify(|v| {
                v.number_of_evaluations += 1;
                v.time_of_last_evaluation = now;
            })
            .or_insert(EvaluationMetadata {
                number_of_evaluations: 1,
                time_of_last_evaluation: now,
            });
    }

    fn maybe_flush(&mut self) {
        if self.last_flush.elapsed() >= self.transmit_interval && !self.evaluations.is_empty() {
            self.flush();
        }
    }

    fn flush(&mut self) {
        if self.evaluations.is_empty() {
            return;
        }
        let usages: Vec<crate::models::MeteringDataUsageJson> = self.evaluations.iter().map(|(key, value)| {
            crate::models::MeteringDataUsageJson {
                feature_id: key.feature_id.clone(),
                property_id: key.property_id.clone(),
                entity_id: key.entity_id.clone(),
                segment_id: key.segment_id.clone(),
                evaluation_time: value.time_of_last_evaluation,
                count: value.number_of_evaluations,
            }
        }).collect();

        let json_data = crate::models::MeteringDataJson {
            collection_id: self.config_id.collection_id.to_string(),
            environment_id: self.config_id.environment_id.to_string(),
            usages,
        };
        let _ = self.server_client.push_metering_data(&json_data);
        self.evaluations.clear();
        self.last_flush = std::time::Instant::now();
    }
}

#[cfg(test)]
mod tests {
    use super::*;
    use crate::models::ConfigurationJson;
    use crate::models::MeteringDataJson;
    use crate::network::http_client::WebsocketReader;
<<<<<<< HEAD
    use crate::NetworkResult;
    use chrono;
=======
    use crate::network::NetworkResult;
>>>>>>> 5a4d9002

    struct ServerClientMock {
        metering_data_sender: mpsc::Sender<MeteringDataJson>,
    }
    struct WebsocketMockReader {}
    impl WebsocketReader for WebsocketMockReader {
        fn read_msg(&mut self) -> tungstenite::error::Result<tungstenite::Message> {
            unreachable!()
        }
    }

    impl ServerClientMock {
        fn new() -> (ServerClientMock, mpsc::Receiver<MeteringDataJson>) {
            let (sender, receiver) = mpsc::channel::<MeteringDataJson>();
            (
                ServerClientMock {
                    metering_data_sender: sender,
                },
                receiver,
            )
        }
    }

    impl ServerClient for ServerClientMock {
        #[allow(unreachable_code)]
        fn get_configuration(
            &self,
            _configuration_id: &ConfigurationId,
        ) -> NetworkResult<ConfigurationJson> {
            unreachable!()
        }

        #[allow(unreachable_code)]
        fn get_configuration_monitoring_websocket(
            &self,
            _collection: &ConfigurationId,
        ) -> NetworkResult<impl WebsocketReader> {
            unreachable!() as NetworkResult<WebsocketMockReader>
        }

        fn push_metering_data(&self, data: &MeteringDataJson) -> NetworkResult<()> {
            self.metering_data_sender.send(data.clone()).unwrap();
            Ok(())
        }
    }

    #[test]
    fn test_record_evaluation_leads_to_metering_data_sent() {
        let (server_client, metering_data_sent_receiver) = ServerClientMock::new();
        let (_, metering_handle) = start_metering(
            ConfigurationId::new("test_guid".to_string(), "test_env_id".to_string(), "test_collection_id".to_string()),
            std::time::Duration::from_millis(200), // Use 200ms for test flushing
            server_client,
        );

        // Send a single evaluation event
        metering_handle
            .record_evaluation(
                SubjectId::Feature("feature1".to_string()),
                "entity1".to_string(),
                None,
            )
            .unwrap();

        let time_record_evaluation = chrono::Utc::now();
        let metering_data = metering_data_sent_receiver.recv().unwrap();
        assert!(chrono::Utc::now() - time_record_evaluation >= chrono::Duration::milliseconds(200));

        assert_eq!(metering_data.collection_id, "test_collection_id".to_string());
        assert_eq!(metering_data.environment_id, "test_env_id".to_string());
        let usage = &metering_data.usages[0];
        assert_eq!(usage.feature_id, Some("feature1".to_string()));
        assert_eq!(usage.property_id, None);
        assert_eq!(usage.entity_id, "entity1".to_string());
        assert_eq!(usage.segment_id, None);
        assert_eq!(usage.count, 1);
        // Evaluation time should be close to when we called record_evaluation.
        assert!(
            usage.evaluation_time >= time_record_evaluation
                && usage.evaluation_time < time_record_evaluation + chrono::Duration::milliseconds(50)
        );
    }

    #[test]
    fn test_metrics_multiple_same_evaluation_events_are_batched_to_one_entry() {
        // Directly test MeteringBatcher logic (unit test)
        let (server_client, metering_data_sent_receiver) = ServerClientMock::new();
        let mut batcher = MeteringBatcher::new(
            std::time::Duration::from_millis(200),
            server_client,
            ConfigurationId::new(
                "test_guid".to_string(),
                "test_env_id".to_string(),
                "test_collection_id".to_string(),
            ),
        );

        // Simulate two events for the same feature/entity
        batcher.handle_event(EvaluationEvent::Feature(EvaluationEventData {
            subject_id: SubjectId::Feature("feature1".to_string()),
            entity_id: "entity1".to_string(),
            segment_id: None,
        }));
        let time_second_record = chrono::Utc::now();
        batcher.handle_event(EvaluationEvent::Feature(EvaluationEventData {
            subject_id: SubjectId::Feature("feature1".to_string()),
            entity_id: "entity1".to_string(),
            segment_id: None,
        }));

        // Force flush
        batcher.flush();

        let metering_data = metering_data_sent_receiver.recv().unwrap();

        let usage = &metering_data.usages[0];
        assert_eq!(usage.feature_id, Some("feature1".to_string()));
        assert_eq!(usage.property_id, None);
        assert_eq!(usage.entity_id, "entity1".to_string());
        assert_eq!(usage.segment_id, None);
        // The second event should be responsible for the evaluation_time:
        assert!(
            usage.evaluation_time >= time_second_record
        );
        assert_eq!(usage.count, 2);
    }
}<|MERGE_RESOLUTION|>--- conflicted
+++ resolved
@@ -14,7 +14,6 @@
 use crate::network::ServerClient;
 use crate::utils::ThreadHandle;
 use crate::ConfigurationId;
-use chrono::Utc;
 use std::sync::mpsc;
 
 /// Starts periodic metering transmission to the server.
@@ -219,12 +218,8 @@
     use crate::models::ConfigurationJson;
     use crate::models::MeteringDataJson;
     use crate::network::http_client::WebsocketReader;
-<<<<<<< HEAD
-    use crate::NetworkResult;
+    use crate::network::NetworkResult;
     use chrono;
-=======
-    use crate::network::NetworkResult;
->>>>>>> 5a4d9002
 
     struct ServerClientMock {
         metering_data_sender: mpsc::Sender<MeteringDataJson>,
