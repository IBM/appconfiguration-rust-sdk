--- conflicted
+++ resolved
@@ -93,20 +93,6 @@
     }
 }
 
-<<<<<<< HEAD
-=======
-struct MeteringClientImpl;
-
-impl MeteringClient for MeteringClientImpl {
-    fn push_metering_data(
-        &self,
-        _data: &crate::metering::MeteringDataJson,
-    ) -> crate::metering::MeteringResult<()> {
-        todo!()
-    }
-}
-
->>>>>>> d3f585bd
 #[cfg(test)]
 mod tests {
     use super::*;
