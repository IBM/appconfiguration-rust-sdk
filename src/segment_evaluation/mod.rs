// (C) Copyright IBM Corp. 2024.
//
// Licensed under the Apache License, Version 2.0 (the "License");
// you may not use this file except in compliance with the License.
// You may obtain a copy of the License at
//
//      http://www.apache.org/licenses/LICENSE-2.0
//
// Unless required by applicable law or agreed to in writing, software
// distributed under the License is distributed on an "AS IS" BASIS,
// WITHOUT WARRANTIES OR CONDITIONS OF ANY KIND, either express or implied.
// See the License for the specific language governing permissions and
// limitations under the License.

pub(crate) mod errors;
<<<<<<< HEAD
pub(crate) mod matches_entity;
=======
pub(crate) mod rule_operator;
>>>>>>> 3f60003b

use std::collections::HashMap;

use crate::entity::Entity;
use crate::errors::Error;
use crate::errors::Result;
use crate::network::serialization::{Segment, SegmentRule, ValueType};
<<<<<<< HEAD
use crate::segment_evaluation::matches_entity::MatchesEntity;
=======
use crate::segment_evaluation::rule_operator::RuleOperator;
>>>>>>> 3f60003b
use crate::Value;
use errors::{CheckOperatorErrorDetail, SegmentEvaluationError};

#[derive(Debug, Clone, PartialEq, Eq)]
pub(crate) struct TargetingRules {
    segment_rules: Vec<SegmentRule>,
    segments: HashMap<String, Segment>,
    r#type: ValueType,
}

impl TargetingRules {
    pub(crate) fn new(
        segments: HashMap<String, Segment>,
        segment_rules: Vec<SegmentRule>,
        r#type: ValueType,
    ) -> Self {
        Self {
            segments,
            segment_rules,
            r#type,
        }
    }

    pub(crate) fn is_empty(&self) -> bool {
        self.segment_rules.is_empty()
    }

    /// Finds the [`TargetingRule`] and the [`Segment`] which a given entity can be associated to.
    /// Note: A feature/property can have multiple TargetingRules, which define a specific feature/property value. One TargetingRule can point to multiple Segments. Rules and Segments are iterated in order and the first match is reported.
    /// TODO: A TargetingRule can have Rules and Segments also have Rules. Those are easily confused. Especially, as TargetingRules are sometimes referred to as SegmentRules, which causes even greater confusion.
    pub(crate) fn find_applicable_targeting_rule_and_segment_for_entity(
        &self,
        entity: &impl Entity,
    ) -> Result<Option<(TargetingRule, &Segment)>> {
        for segment_rule in self.segment_rules.iter() {
            if let Some(segment) = find_segment_of_targeting_rule_which_applies_to_entity(
                &self.segments,
                segment_rule,
                entity,
            )? {
                return Ok(Some((
                    TargetingRule {
                        segment_rule,
                        r#type: self.r#type,
                    },
                    segment,
                )));
            }
        }
        Ok(None)
    }
}

#[derive(Debug)]
pub(crate) struct TargetingRule<'a> {
    segment_rule: &'a SegmentRule,
    r#type: ValueType,
}

impl TargetingRule<'_> {
    fn is_default(&self) -> bool {
        self.segment_rule.value.is_default()
    }

    /// Returns the rollout percentage using the following logic:
    /// * If there is not rollout percentage in the [`TargetingRule`] it returns an error
    /// * If the rollout value in the [`TargetingRule`] is equal to "$default" it will return
    ///   the given `default` argument.
    /// * Otherwise it will return the rollout value from the [`TargetingRule`] converted to u32
    pub(crate) fn rollout_percentage(&self, default: u32) -> Result<u32> {
        self.segment_rule
            .rollout_percentage
            .as_ref()
            .map(|v| {
                if v.is_default() {
                    Ok(default)
                } else {
                    let value: u64 = v.as_u64().ok_or(Error::ProtocolError(
                        "Rollout value is not u64.".to_string(),
                    ))?;

                    value.try_into().map_err(|e| {
                        Error::ProtocolError(format!(
                            "Invalid rollout value. Could not convert to u32: {e}"
                        ))
                    })
                }
            })
            .transpose()?
            .ok_or(Error::ProtocolError("Rollout is missing".to_string()))
    }

    /// Returns the value using the following logic:
    /// * If the value in the [`TargetingRule`] is equal to "$default" it will return
    ///   the given `default` argument.
    /// * Otherwise it will return the value from the [`TargetingRule`]
    pub(crate) fn value(&self, default: &Value) -> Result<Value> {
        if self.is_default() {
            Ok(default.clone())
        } else {
            (self.r#type, self.segment_rule.value.clone()).try_into()
        }
    }
}

// Finds out if a given TargetingRule (referring to multiple Segments) applies to a given entity.
// Basically this means it returns true, if one of the segments referred to by
// the targeting_rule matches the entity.
fn find_segment_of_targeting_rule_which_applies_to_entity<'a>(
    segments: &'a HashMap<String, Segment>,
    segment_rule: &SegmentRule,
    entity: &impl Entity,
) -> std::result::Result<Option<&'a Segment>, SegmentEvaluationError> {
    // NOTE: In the JSON model the targeted segments (list of list) are called "rules" of a targeting rule.
    let targeted_segment_list_of_list = &segment_rule.rules;
    for targeted_segment_list in targeted_segment_list_of_list.iter() {
        if let Some(segment) =
            find_segment_which_applies_to_entity(segments, &targeted_segment_list.segments, entity)?
        {
            return Ok(Some(segment));
        }
    }

    Ok(None)
}

fn find_segment_which_applies_to_entity<'a>(
    segments: &'a HashMap<String, Segment>,
    segment_ids: &[String],
    entity: &impl Entity,
) -> std::result::Result<Option<&'a Segment>, SegmentEvaluationError> {
    Ok(segment_ids
        .iter()
        .map(|segment_id| match segments.get(segment_id) {
            Some(segment) => segment.matches_entity(entity).map(|v| v.then_some(segment)),
            None => Err(SegmentEvaluationError::SegmentIdNotFound(
                segment_id.clone(),
<<<<<<< HEAD
            )),
        })
        .collect::<std::result::Result<Vec<Option<&Segment>>, _>>()?
        .into_iter()
        .find(|s| s.is_some())
        .and_then(|v| v))
=======
            ))?;
        let applies = belong_to_segment(segment, entity.get_attributes())?;
        if applies {
            return Ok(Some(segment));
        }
    }
    Ok(None)
}

fn belong_to_segment(
    segment: &Segment,
    attrs: HashMap<String, Value>,
) -> std::result::Result<bool, SegmentEvaluationError> {
    for rule in segment.rules.iter() {
        let operator = &rule.operator;
        let attr_name = &rule.attribute_name;
        let attr_value = attrs.get(attr_name);
        if attr_value.is_none() {
            return Ok(false);
        }
        let rule_result = match attr_value {
            None => {
                println!("Warning: Operation '{attr_name}' '{operator}' '[...]' failed to evaluate: '{attr_name}' not found in entity");
                false
            }
            Some(attr_value) => {
                // FIXME: the following algorithm is too hard to read. Is it just me or do we need to simplify this?
                // One of the values needs to match.
                // Find a candidate (a candidate corresponds to a value which matches or which might match but the operator failed):
                let candidate = rule
                    .values
                    .iter()
                    .find_map(|value| match attr_value.operate(operator, value) {
                        Ok(true) => Some(Ok::<_, SegmentEvaluationError>(())),
                        Ok(false) => None,
                        Err(e) => Some(Err((e, segment, rule, value).into())),
                    })
                    .transpose()?;
                // check if the candidate is good, or if the operator failed:
                candidate.is_some()
            }
        };
        // All rules must match:
        if !rule_result {
            return Ok(false);
        }
    }
    Ok(true)
>>>>>>> 3f60003b
}

#[cfg(test)]
pub mod tests {
    use super::*;
    use crate::errors::{EntityEvaluationError, Error};
    use crate::network::serialization::fixtures::{
        segment_rules_with_invalid_segment_id, some_segment_rules, some_segments,
    };
    use crate::network::serialization::{Segment, SegmentRule};
    use rstest::*;

    #[rstest]
    fn test_targeting_rule_matches_and_correct_segment_reported_back(
        some_segments: HashMap<String, Segment>,
        some_segment_rules: Vec<SegmentRule>,
    ) {
        let segment_rules =
            TargetingRules::new(some_segments, some_segment_rules, ValueType::String);
        let entity = crate::tests::GenericEntity {
            id: "a2".into(),
            attributes: HashMap::from([("name".into(), Value::from("peter".to_string()))]),
        };

        {
            let rule = segment_rules.find_applicable_targeting_rule_and_segment_for_entity(&entity);
            // Segment evaluation should succeed:
            let (rule, segment) = rule.unwrap().unwrap();
            // And we should get the correct rule and the matched segment
            assert!(rule.segment_rule.order == 0);
            assert!(segment.segment_id == "some_segment_id_2");
        }

        let entity = crate::tests::GenericEntity {
            id: "a3".into(),
            attributes: HashMap::from([("name".into(), Value::from("jane".to_string()))]),
        };
        {
            let rule = segment_rules.find_applicable_targeting_rule_and_segment_for_entity(&entity);
            // Segment evaluation should succeed:
            let (rule, segment) = rule.unwrap().unwrap();
            // And we should get the correct rule and the matched segment
            assert!(rule.segment_rule.order == 0);
            assert!(segment.segment_id == "some_segment_id_3");
        }

        let entity = crate::tests::GenericEntity {
            id: "a3".into(),
            attributes: HashMap::from([("name".into(), Value::from("noname".to_string()))]),
        };
        {
            let rule = segment_rules.find_applicable_targeting_rule_and_segment_for_entity(&entity);
            // Segment evaluation should succeed, but no rule is found:
            assert!(rule.unwrap().is_none());
        }
    }

    // SCENARIO - If the SDK user fail to pass the “attributes” for evaluation of featureflag which is segmented - we have considered that evaluation as “does not belong to any segment” and we serve the enabled_value.
    // EXAMPLE - Assume two teams are using same featureflag. One team is interested only in enabled_value & disabled_value. This team doesn’t pass attributes for  their evaluation. Other team wants to have overridden_value, as a result they update the featureflag by adding segment rules to it. This team passes attributes in their evaluation to get the overridden_value for matching segment, and enabled_value for non-matching segment.
    //  We should not fail the evaluation.
    #[rstest]
    fn test_attribute_not_found(
        some_segments: HashMap<String, Segment>,
        some_segment_rules: Vec<SegmentRule>,
    ) {
        let segment_rules =
            TargetingRules::new(some_segments, some_segment_rules, ValueType::String);
        let entity = crate::tests::GenericEntity {
            id: "a2".into(),
            attributes: HashMap::from([("name2".into(), Value::from("heinz".to_string()))]),
        };
        let rule = segment_rules.find_applicable_targeting_rule_and_segment_for_entity(&entity);
        // Segment evaluation should not fail:
        let rule = rule.unwrap();
        // But no segment should be found:
        assert!(rule.is_none())
    }

    // SCENARIO - The segment_id present in featureflag is invalid. In other words - the /config json dump has a featureflag, which has segment_rules. The segment_id in this segment_rules is invalid. Because this segment_id is not found in segments array.
    // This is a very good question. Firstly, the our server-side API are strongly validating inputs and give the responses. We have unittests & integration tests that verifies the input & output of /config API.  The response is always right. It is very much rare scenario where the API response has segment_id in featureflag object, that is not present is segments array.
    // We can agree to return error and mark evaluation as failed.
    #[rstest]
    fn test_invalid_segment_id(
        some_segments: HashMap<String, Segment>,
        segment_rules_with_invalid_segment_id: Vec<SegmentRule>,
    ) {
        let entity = crate::tests::GenericEntity {
            id: "a2".into(),
            attributes: HashMap::from([("name".into(), Value::from(42.0))]),
        };
        let segment_rules = TargetingRules::new(
            some_segments,
            segment_rules_with_invalid_segment_id,
            ValueType::String,
        );
        let rule = segment_rules.find_applicable_targeting_rule_and_segment_for_entity(&entity);
        // Error message should look something like this:
        //  Failed to evaluate entity: Failed to evaluate entity 'a2' against targeting rule '0'.
        //  Caused by: Segment 'non_existing_segment_id' not found.
        // We are checking here that the parts are present to allow debugging of config by the user:
        let e = rule.unwrap_err();
        assert!(matches!(e, Error::EntityEvaluationError(_)));
        let Error::EntityEvaluationError(EntityEvaluationError(
            SegmentEvaluationError::SegmentIdNotFound(ref segment_id),
        )) = e
        else {
            panic!("Error type mismatch!");
        };
        assert_eq!(segment_id, "non_existing_segment_id");
    }

    // SCENARIO - evaluating an operator fails. Meaning, [for example] user has added a numeric value(int/float) in appconfig segment attribute, but in their application they pass the attribute with a boolean value.
    // We can mark this as failure and return error.
    #[rstest]
    fn test_operator_failed(
        some_segments: HashMap<String, Segment>,
        some_segment_rules: Vec<SegmentRule>,
    ) {
        let segment_rules =
            TargetingRules::new(some_segments, some_segment_rules, ValueType::String);
        let entity = crate::tests::GenericEntity {
            id: "a2".into(),
            attributes: HashMap::from([("name".into(), Value::from(42.0))]),
        };
        let rule = segment_rules.find_applicable_targeting_rule_and_segment_for_entity(&entity);
        let e = rule.unwrap_err();
        assert!(matches!(e, Error::EntityEvaluationError(_)));
        let Error::EntityEvaluationError(EntityEvaluationError(
            SegmentEvaluationError::SegmentEvaluationFailed(ref error),
        )) = e
        else {
            panic!("Error type mismatch!");
        };
        assert_eq!(error.segment_id, "some_segment_id_1");
        assert_eq!(error.segment_rule_attribute_name, "name");
        assert_eq!(error.value, "heinz");
    }
}<|MERGE_RESOLUTION|>--- conflicted
+++ resolved
@@ -13,11 +13,8 @@
 // limitations under the License.
 
 pub(crate) mod errors;
-<<<<<<< HEAD
-pub(crate) mod matches_entity;
-=======
-pub(crate) mod rule_operator;
->>>>>>> 3f60003b
+mod matches_entity;
+mod rule_operator;
 
 use std::collections::HashMap;
 
@@ -25,13 +22,9 @@
 use crate::errors::Error;
 use crate::errors::Result;
 use crate::network::serialization::{Segment, SegmentRule, ValueType};
-<<<<<<< HEAD
 use crate::segment_evaluation::matches_entity::MatchesEntity;
-=======
-use crate::segment_evaluation::rule_operator::RuleOperator;
->>>>>>> 3f60003b
 use crate::Value;
-use errors::{CheckOperatorErrorDetail, SegmentEvaluationError};
+use errors::SegmentEvaluationError;
 
 #[derive(Debug, Clone, PartialEq, Eq)]
 pub(crate) struct TargetingRules {
@@ -167,63 +160,12 @@
             Some(segment) => segment.matches_entity(entity).map(|v| v.then_some(segment)),
             None => Err(SegmentEvaluationError::SegmentIdNotFound(
                 segment_id.clone(),
-<<<<<<< HEAD
             )),
         })
         .collect::<std::result::Result<Vec<Option<&Segment>>, _>>()?
         .into_iter()
         .find(|s| s.is_some())
         .and_then(|v| v))
-=======
-            ))?;
-        let applies = belong_to_segment(segment, entity.get_attributes())?;
-        if applies {
-            return Ok(Some(segment));
-        }
-    }
-    Ok(None)
-}
-
-fn belong_to_segment(
-    segment: &Segment,
-    attrs: HashMap<String, Value>,
-) -> std::result::Result<bool, SegmentEvaluationError> {
-    for rule in segment.rules.iter() {
-        let operator = &rule.operator;
-        let attr_name = &rule.attribute_name;
-        let attr_value = attrs.get(attr_name);
-        if attr_value.is_none() {
-            return Ok(false);
-        }
-        let rule_result = match attr_value {
-            None => {
-                println!("Warning: Operation '{attr_name}' '{operator}' '[...]' failed to evaluate: '{attr_name}' not found in entity");
-                false
-            }
-            Some(attr_value) => {
-                // FIXME: the following algorithm is too hard to read. Is it just me or do we need to simplify this?
-                // One of the values needs to match.
-                // Find a candidate (a candidate corresponds to a value which matches or which might match but the operator failed):
-                let candidate = rule
-                    .values
-                    .iter()
-                    .find_map(|value| match attr_value.operate(operator, value) {
-                        Ok(true) => Some(Ok::<_, SegmentEvaluationError>(())),
-                        Ok(false) => None,
-                        Err(e) => Some(Err((e, segment, rule, value).into())),
-                    })
-                    .transpose()?;
-                // check if the candidate is good, or if the operator failed:
-                candidate.is_some()
-            }
-        };
-        // All rules must match:
-        if !rule_result {
-            return Ok(false);
-        }
-    }
-    Ok(true)
->>>>>>> 3f60003b
 }
 
 #[cfg(test)]
