--- conflicted
+++ resolved
@@ -3,11 +3,7 @@
     "files": "^.secrets.baseline$",
     "lines": null
   },
-<<<<<<< HEAD
-  "generated_at": "2025-01-14T16:18:25Z",
-=======
-  "generated_at": "2025-01-14T16:39:12Z",
->>>>>>> 942b2380
+  "generated_at": "2025-01-16T08:29:42Z",
   "plugins_used": [
     {
       "name": "AWSKeyDetector"
@@ -85,7 +81,7 @@
       {
         "hashed_secret": "fb34629c9af1ed4045b5d6f287426276b2be3a1e",
         "is_verified": false,
-        "line_number": 185,
+        "line_number": 183,
         "type": "Secret Keyword",
         "verified_result": null
       }
